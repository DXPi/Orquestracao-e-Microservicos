/**
 * Copyright 2016 Netflix, Inc.
 *
 * Licensed under the Apache License, Version 2.0 (the "License");
 * you may not use this file except in compliance with the License.
 * You may obtain a copy of the License at
 *
 *     http://www.apache.org/licenses/LICENSE-2.0
 *
 * Unless required by applicable law or agreed to in writing, software
 * distributed under the License is distributed on an "AS IS" BASIS,
 * WITHOUT WARRANTIES OR CONDITIONS OF ANY KIND, either express or implied.
 * See the License for the specific language governing permissions and
 * limitations under the License.
 */
package com.netflix.conductor.config;

<<<<<<< HEAD
import java.net.InetAddress;
import java.net.UnknownHostException;
import java.util.HashMap;
=======
import com.google.common.collect.ImmutableMap;
import com.google.common.collect.Maps;

import com.netflix.conductor.mysql.MySQLConfiguration;

import java.util.Map;

>>>>>>> 04e5c475
import java.util.Map;
import java.util.Optional;
import java.util.Properties;

import org.slf4j.Logger;
import org.slf4j.LoggerFactory;

import com.netflix.conductor.core.config.Configuration;

/**
 * @author Viren
 */
public class TestConfiguration implements MySQLConfiguration {

	private static final Logger logger = LoggerFactory.getLogger(TestConfiguration.class);
	private static final Map<String, String> testProperties = new HashMap<>();

	@Override
	public int getSweepFrequency() {
		return getIntProperty("decider.sweep.frequency.seconds", 30);
	}

	@Override
	public boolean disableSweep() {
		String disable = getProperty("decider.sweep.disable", "false");
		return Boolean.getBoolean(disable);
	}

	@Override
	public boolean disableAsyncWorkers() {
		String disable = getProperty("conductor.disable.async.workers", "false");
		return Boolean.getBoolean(disable);
	}

	@Override
	public String getServerId() {
		try {
			return InetAddress.getLocalHost().getHostName();
		} catch (UnknownHostException e) {
			return "unknown";
		}
	}

	@Override
	public String getEnvironment() {
		return getProperty("environment", "test");
	}

	@Override
	public String getStack() {
		return getProperty("STACK", "test");
	}

	@Override
	public String getAppId() {
		return getProperty("APP_ID", "conductor");
	}

	@Override
	public String getRegion() {
		return getProperty("EC2_REGION", "us-east-1");
	}

	@Override
	public String getAvailabilityZone() {
		return getProperty("EC2_AVAILABILITY_ZONE", "us-east-1c");
	}

	public void setProperty(String key, String value) {
		testProperties.put(key, value);
	}

	@Override
	public int getIntProperty(String key, int defaultValue) {
		String val = getProperty(key, Integer.toString(defaultValue));
		try {
			defaultValue = Integer.parseInt(val);
		} catch (NumberFormatException e) {
		}
		return defaultValue;
	}

	@Override
	public long getLongProperty(String key, long defaultValue) {
		String val = getProperty(key, Long.toString(defaultValue));
		try {
			defaultValue = Long.parseLong(val);
		} catch (NumberFormatException e) {
			logger.error("Error parsing the Long value for Key:{} , returning a default value: {}", key, defaultValue);
		}
		return defaultValue;
	}

	@SuppressWarnings("Duplicates")
	@Override
	public String getProperty(String key, String defaultValue) {
		String val = null;
		if (testProperties.containsKey(key)) {
			return testProperties.get(key);
		}

		try {
			val = System.getenv(key.replace('.', '_'));
			if (val == null || val.isEmpty()) {
				val = Optional.ofNullable(System.getProperty(key)).orElse(defaultValue);
			}
		} catch (Exception e) {
			logger.error(e.getMessage(), e);
		}

		return val;
	}

	@Override
	public Map<String, Object> getAll() {
		Map<String, Object> map = new HashMap<>();
		Properties props = System.getProperties();
		props.entrySet().forEach(entry -> map.put(entry.getKey().toString(), entry.getValue()));
		map.putAll(testProperties);
		return map;
	}

	@Override
	public Long getWorkflowInputPayloadSizeThresholdKB() {
		return 5120L;
	}

	@Override
	public Long getMaxWorkflowInputPayloadSizeThresholdKB() {
		return 10240L;
	}

<<<<<<< HEAD
	@Override
	public Long getWorkflowOutputPayloadSizeThresholdKB() {
		return 5120L;
=======
    @Override
    public boolean getBooleanProperty(String name, boolean defaultValue) {
        return false;
    }

    public void setProperty(String key, String value) {
		testProperties.put(key, value);
>>>>>>> 04e5c475
	}

	@Override
	public Long getMaxWorkflowOutputPayloadSizeThresholdKB() {
		return 10240L;
	}

	@Override
	public Long getTaskInputPayloadSizeThresholdKB() {
		return 3072L;
	}

	@Override
	public Long getMaxTaskInputPayloadSizeThresholdKB() {
		return 10240L;
	}

	@Override
	public Long getTaskOutputPayloadSizeThresholdKB() {
		return 3072L;
	}

	@Override
	public Long getMaxTaskOutputPayloadSizeThresholdKB() {
		return 10240L;
	}
}
<|MERGE_RESOLUTION|>--- conflicted
+++ resolved
@@ -15,27 +15,16 @@
  */
 package com.netflix.conductor.config;
 
-<<<<<<< HEAD
+import com.netflix.conductor.mysql.MySQLConfiguration;
+import org.slf4j.Logger;
+import org.slf4j.LoggerFactory;
+
 import java.net.InetAddress;
 import java.net.UnknownHostException;
 import java.util.HashMap;
-=======
-import com.google.common.collect.ImmutableMap;
-import com.google.common.collect.Maps;
-
-import com.netflix.conductor.mysql.MySQLConfiguration;
-
-import java.util.Map;
-
->>>>>>> 04e5c475
 import java.util.Map;
 import java.util.Optional;
 import java.util.Properties;
-
-import org.slf4j.Logger;
-import org.slf4j.LoggerFactory;
-
-import com.netflix.conductor.core.config.Configuration;
 
 /**
  * @author Viren
@@ -160,20 +149,14 @@
 		return 10240L;
 	}
 
-<<<<<<< HEAD
 	@Override
 	public Long getWorkflowOutputPayloadSizeThresholdKB() {
 		return 5120L;
-=======
+	}
     @Override
     public boolean getBooleanProperty(String name, boolean defaultValue) {
         return false;
     }
-
-    public void setProperty(String key, String value) {
-		testProperties.put(key, value);
->>>>>>> 04e5c475
-	}
 
 	@Override
 	public Long getMaxWorkflowOutputPayloadSizeThresholdKB() {
