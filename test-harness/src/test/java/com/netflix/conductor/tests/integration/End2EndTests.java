/**
 * Copyright 2016 Netflix, Inc.
 * <p>
 * Licensed under the Apache License, Version 2.0 (the "License"); you may not use this file except in compliance with
 * the License. You may obtain a copy of the License at
 * <p>
 * http://www.apache.org/licenses/LICENSE-2.0
 * <p>
 * Unless required by applicable law or agreed to in writing, software distributed under the License is distributed on
 * an "AS IS" BASIS, WITHOUT WARRANTIES OR CONDITIONS OF ANY KIND, either express or implied. See the License for the
 * specific language governing permissions and limitations under the License.
 */
/**
 *
 */
package com.netflix.conductor.tests.integration;

<<<<<<< HEAD
import static org.junit.Assert.assertEquals;
import static org.junit.Assert.assertFalse;
import static org.junit.Assert.assertNotNull;
import static org.junit.Assert.assertTrue;

import java.util.ArrayList;
import java.util.HashMap;
import java.util.LinkedList;
import java.util.List;

import org.junit.BeforeClass;
import org.junit.Test;

=======
import com.google.inject.Guice;
import com.google.inject.Injector;
import com.netflix.conductor.bootstrap.BootstrapModule;
import com.netflix.conductor.bootstrap.ModulesProvider;
>>>>>>> 04e5c475
import com.netflix.conductor.client.exceptions.ConductorClientException;
import com.netflix.conductor.client.http.MetadataClient;
import com.netflix.conductor.client.http.TaskClient;
import com.netflix.conductor.client.http.WorkflowClient;
import com.netflix.conductor.common.metadata.tasks.Task;
import com.netflix.conductor.common.metadata.tasks.Task.Status;
import com.netflix.conductor.common.metadata.tasks.TaskDef;
import com.netflix.conductor.common.metadata.tasks.TaskResult;
import com.netflix.conductor.common.metadata.workflow.StartWorkflowRequest;
import com.netflix.conductor.common.metadata.workflow.TaskType;
import com.netflix.conductor.common.metadata.workflow.WorkflowDef;
import com.netflix.conductor.common.metadata.workflow.WorkflowTask;
import com.netflix.conductor.common.run.SearchResult;
import com.netflix.conductor.common.run.Workflow;
import com.netflix.conductor.common.run.Workflow.WorkflowStatus;
import com.netflix.conductor.common.run.WorkflowSummary;
<<<<<<< HEAD
import com.netflix.conductor.server.ConductorConfig;
import com.netflix.conductor.server.ConductorServer;
=======
import com.netflix.conductor.elasticsearch.ElasticSearchConfiguration;
import com.netflix.conductor.elasticsearch.EmbeddedElasticSearch;
import com.netflix.conductor.elasticsearch.EmbeddedElasticSearchProvider;
import com.netflix.conductor.jetty.server.JettyServer;
import com.netflix.conductor.tests.utils.TestEnvironment;
import org.junit.AfterClass;
import org.junit.BeforeClass;
import org.junit.Test;

import java.util.ArrayList;
import java.util.HashMap;
import java.util.List;
import java.util.stream.Collectors;

import static org.junit.Assert.assertEquals;
import static org.junit.Assert.assertFalse;
import static org.junit.Assert.assertNotNull;
import static org.junit.Assert.assertTrue;
>>>>>>> 04e5c475

/**
 * @author Viren
 */
<<<<<<< HEAD
public class End2EndTests {

   static {
		System.setProperty("EC2_REGION", "us-east-1");
		System.setProperty("EC2_AVAILABILITY_ZONE", "us-east-1c");
		System.setProperty("workflow.elasticsearch.url", "localhost:9300");
		System.setProperty("workflow.elasticsearch.index.name", "conductor");
		System.setProperty("workflow.namespace.prefix", "integration-test");
		System.setProperty("db", "memory");
		System.setProperty("workflow.elasticsearch.version", "5");
	}

	private static TaskClient taskClient;

	private static WorkflowClient workflowClient;

	private static MetadataClient metadataClient;

	@BeforeClass
	public static void setup() throws Exception {

		ConductorServer server = new ConductorServer(new ConductorConfig());
		server.start(8080, false);

		taskClient = new TaskClient();
		taskClient.setRootURI("http://localhost:8080/api/");

		workflowClient = new WorkflowClient();
		workflowClient.setRootURI("http://localhost:8080/api/");

		metadataClient = new MetadataClient();
		metadataClient.setRootURI("http://localhost:8080/api/");
	}

	@Test
	public void testAll() throws Exception {
		assertNotNull(taskClient);
		List<TaskDef> defs = new LinkedList<>();
		for(int i = 0; i < 5; i++) {
			TaskDef def = new TaskDef("t" + i, "task " + i);
			def.setTimeoutPolicy(TimeoutPolicy.RETRY);
			defs.add(def);
		}
		metadataClient.registerTaskDefs(defs);
		TaskDef found = metadataClient.getTaskDef(defs.get(0).getName());
		assertNotNull(found);
		assertEquals(defs.get(0), found);

		WorkflowDef def = new WorkflowDef();
		def.setName("test");
		WorkflowTask t0 = new WorkflowTask();
		t0.setName("t0");
		t0.setWorkflowTaskType(Type.SIMPLE);
		t0.setTaskReferenceName("t0");

		WorkflowTask t1 = new WorkflowTask();
		t1.setName("t1");
		t1.setWorkflowTaskType(Type.SIMPLE);
		t1.setTaskReferenceName("t1");

		def.getTasks().add(t0);
		def.getTasks().add(t1);

		metadataClient.registerWorkflowDef(def);
		WorkflowDef foundd = metadataClient.getWorkflowDef(def.getName(), null);
		assertNotNull(foundd);
		assertEquals(def.getName(), foundd.getName());
		assertEquals(def.getVersion(), foundd.getVersion());

		String correlationId = "test_corr_id";
		StartWorkflowRequest startWorkflowRequest = new StartWorkflowRequest()
=======
public class End2EndTests extends AbstractEndToEndTest {

    private static TaskClient taskClient;
    private static WorkflowClient workflowClient;
    private static EmbeddedElasticSearch search;
    private static MetadataClient metadataClient;

    private static final int SERVER_PORT = 8080;

    @BeforeClass
    public static void setup() throws Exception {
        TestEnvironment.setup();
        System.setProperty(ElasticSearchConfiguration.EMBEDDED_PORT_PROPERTY_NAME, "9201");
        System.setProperty(ElasticSearchConfiguration.ELASTIC_SEARCH_URL_PROPERTY_NAME, "localhost:9301");

        Injector bootInjector = Guice.createInjector(new BootstrapModule());
        Injector serverInjector = Guice.createInjector(bootInjector.getInstance(ModulesProvider.class).get());

        search = serverInjector.getInstance(EmbeddedElasticSearchProvider.class).get().get();
        search.start();

        JettyServer server = new JettyServer(SERVER_PORT, false);
        server.start();

        taskClient = new TaskClient();
        taskClient.setRootURI("http://localhost:8080/api/");

        workflowClient = new WorkflowClient();
        workflowClient.setRootURI("http://localhost:8080/api/");

        metadataClient = new MetadataClient();
        metadataClient.setRootURI("http://localhost:8080/api/");
    }

    @AfterClass
    public static void teardown() throws Exception {
        TestEnvironment.teardown();
        search.stop();
    }

    @Override
    protected String startWorkflow(String workflowExecutionName, WorkflowDef workflowDefinition) {
        StartWorkflowRequest workflowRequest = new StartWorkflowRequest()
                .withName(workflowExecutionName)
                .withWorkflowDef(workflowDefinition);

        return workflowClient.startWorkflow(workflowRequest);
    }

    @Override
    protected Workflow getWorkflow(String workflowId, boolean includeTasks) {
        return workflowClient.getWorkflow(workflowId, includeTasks);
    }

    @Override
    protected TaskDef getTaskDefinition(String taskName) {
        return metadataClient.getTaskDef(taskName);
    }

    @Override
    protected void registerTaskDefinitions(List<TaskDef> taskDefinitionList) {
        metadataClient.registerTaskDefs(taskDefinitionList);
    }

    @Test
    public void testAll() throws Exception {
        List<TaskDef> definitions = createAndRegisterTaskDefinitions("t", 5);

        List<TaskDef> found = taskClient.getTaskDef().stream()
                .filter(taskDefinition -> taskDefinition.getName().startsWith("t"))
                .collect(Collectors.toList());
        assertNotNull(found);
        assertEquals(definitions.size(), found.size());

        WorkflowDef def = new WorkflowDef();
        def.setName("test");
        WorkflowTask t0 = new WorkflowTask();
        t0.setName("t0");
        t0.setWorkflowTaskType(TaskType.SIMPLE);
        t0.setTaskReferenceName("t0");

        WorkflowTask t1 = new WorkflowTask();
        t1.setName("t1");
        t1.setWorkflowTaskType(TaskType.SIMPLE);
        t1.setTaskReferenceName("t1");


        def.getTasks().add(t0);
        def.getTasks().add(t1);

        metadataClient.registerWorkflowDef(def);
        WorkflowDef workflowDefinitionFromSystem = metadataClient.getWorkflowDef(def.getName(), null);
        assertNotNull(workflowDefinitionFromSystem);
        assertEquals(def, workflowDefinitionFromSystem);

        String correlationId = "test_corr_id";
        StartWorkflowRequest startWorkflowRequest = new StartWorkflowRequest()
>>>>>>> 04e5c475
                .withName(def.getName())
                .withCorrelationId(correlationId)
                .withInput(new HashMap<>());
        String workflowId = workflowClient.startWorkflow(startWorkflowRequest);
        assertNotNull(workflowId);

        Workflow wf = workflowClient.getWorkflow(workflowId, false);
        assertEquals(0, wf.getTasks().size());
        assertEquals(workflowId, wf.getWorkflowId());

        List<Workflow> workflowList = workflowClient.getWorkflows(def.getName(), correlationId, false, false);
        assertEquals(1, workflowList.size());
        assertEquals(workflowId, workflowList.get(0).getWorkflowId());
        wf = workflowClient.getWorkflow(workflowId, true);

        assertNotNull(wf);
        assertEquals(WorkflowStatus.RUNNING, wf.getStatus());
        assertEquals(1, wf.getTasks().size());
        assertEquals(t0.getTaskReferenceName(), wf.getTasks().get(0).getReferenceTaskName());
        assertEquals(workflowId, wf.getWorkflowId());

        List<String> runningIds = workflowClient.getRunningWorkflow(def.getName(), def.getVersion());
        assertNotNull(runningIds);
        assertEquals(1, runningIds.size());
        assertEquals(workflowId, runningIds.get(0));

        List<Task> polled = taskClient.batchPollTasksByTaskType("non existing task", "test", 1, 100);
        assertNotNull(polled);
        assertEquals(0, polled.size());

        polled = taskClient.batchPollTasksByTaskType(t0.getName(), "test", 1, 100);
        assertNotNull(polled);
        assertEquals(1, polled.size());
        assertEquals(t0.getName(), polled.get(0).getTaskDefName());
        Task task = polled.get(0);

        Boolean acked = taskClient.ack(task.getTaskId(), "test");
        assertNotNull(acked);
        assertTrue(acked);

        task.getOutputData().put("key1", "value1");
        task.setStatus(Status.COMPLETED);
        taskClient.updateTask(new TaskResult(task), task.getTaskType());

        polled = taskClient.batchPollTasksByTaskType(t0.getName(), "test", 1, 100);
        assertNotNull(polled);
        assertTrue(polled.toString(), polled.isEmpty());

        wf = workflowClient.getWorkflow(workflowId, true);
        assertNotNull(wf);
        assertEquals(WorkflowStatus.RUNNING, wf.getStatus());
        assertEquals(2, wf.getTasks().size());
        assertEquals(t0.getTaskReferenceName(), wf.getTasks().get(0).getReferenceTaskName());
        assertEquals(t1.getTaskReferenceName(), wf.getTasks().get(1).getReferenceTaskName());
        assertEquals(Task.Status.COMPLETED, wf.getTasks().get(0).getStatus());
        assertEquals(Task.Status.SCHEDULED, wf.getTasks().get(1).getStatus());

        Task taskById = taskClient.getTaskDetails(task.getTaskId());
        assertNotNull(taskById);
        assertEquals(task.getTaskId(), taskById.getTaskId());


        List<Task> getTasks = taskClient.getPendingTasksByType(t0.getName(), null, 1);
        assertNotNull(getTasks);
        assertEquals(0, getTasks.size());        //getTasks only gives pending tasks


        getTasks = taskClient.getPendingTasksByType(t1.getName(), null, 1);
        assertNotNull(getTasks);
        assertEquals(1, getTasks.size());


        Task pending = taskClient.getPendingTaskForWorkflow(workflowId, t1.getTaskReferenceName());
        assertNotNull(pending);
        assertEquals(t1.getTaskReferenceName(), pending.getReferenceTaskName());
        assertEquals(workflowId, pending.getWorkflowInstanceId());

        Thread.sleep(1000);
        SearchResult<WorkflowSummary> searchResult = workflowClient.search("workflowType='" + def.getName() + "'");
        assertNotNull(searchResult);
        assertEquals(1, searchResult.getTotalHits());

        workflowClient.terminateWorkflow(workflowId, "terminate reason");
        wf = workflowClient.getWorkflow(workflowId, true);
        assertNotNull(wf);
        assertEquals(WorkflowStatus.TERMINATED, wf.getStatus());

        workflowClient.restart(workflowId);
        wf = workflowClient.getWorkflow(workflowId, true);
        assertNotNull(wf);
        assertEquals(WorkflowStatus.RUNNING, wf.getStatus());
        assertEquals(1, wf.getTasks().size());
    }

    @Test
    public void testMetadataWorkflowDefinition() {
        String workflowDefName = "testWorkflowDefMetadata";
        WorkflowDef def = new WorkflowDef();
        def.setName(workflowDefName);
        def.setVersion(1);
        WorkflowTask t0 = new WorkflowTask();
        t0.setName("t0");
        t0.setWorkflowTaskType(TaskType.SIMPLE);
        t0.setTaskReferenceName("t0");
        WorkflowTask t1 = new WorkflowTask();
        t1.setName("t1");
        t1.setWorkflowTaskType(TaskType.SIMPLE);
        t1.setTaskReferenceName("t1");
        def.getTasks().add(t0);
        def.getTasks().add(t1);
        metadataClient.registerWorkflowDef(def);
        try {
            metadataClient.getWorkflowDef(workflowDefName, 1);
        } catch (ConductorClientException e) {
            int statusCode = e.getStatus();
            String errorMessage = e.getMessage();
            boolean retryable = e.isRetryable();
            assertEquals(404, statusCode);
            assertEquals("No such workflow found by name: testWorkflowDefMetadata, version: 1", errorMessage);
            assertFalse(retryable);
        }
        metadataClient.unregisterWorkflowDef(workflowDefName, 1);
    }

    @Test
    public void testInvalidResource() {
        MetadataClient metadataClient = new MetadataClient();
        metadataClient.setRootURI("http://localhost:8080/api/invalid");
        WorkflowDef def = new WorkflowDef();
        def.setName("testWorkflowDel");
        def.setVersion(1);
        try {
            metadataClient.registerWorkflowDef(def);
        } catch (ConductorClientException e) {
            int statusCode = e.getStatus();
            boolean retryable = e.isRetryable();
            assertEquals(404, statusCode);
            assertFalse(retryable);
        }
    }

    @Test
    public void testUpdateWorkflow() {
        WorkflowDef def = new WorkflowDef();
        def.setName("testWorkflowDel");
        def.setVersion(1);
        metadataClient.registerWorkflowDef(def);
        def.setVersion(2);
        List<WorkflowDef> workflowList = new ArrayList<>();
        workflowList.add(def);
        metadataClient.updateWorkflowDefs(workflowList);
        WorkflowDef def1 = metadataClient.getWorkflowDef(def.getName(), 2);
        assertNotNull(def1);
        try {
            metadataClient.getTaskDef("test");
        } catch (ConductorClientException e) {
            int statuCode = e.getStatus();
            assertEquals(404, statuCode);
            assertEquals("No such taskType found by name: test", e.getMessage());
            assertFalse(e.isRetryable());
        }
    }


    @Test
    public void testStartWorkflow() {
        StartWorkflowRequest startWorkflowRequest = new StartWorkflowRequest();
        try{
            workflowClient.startWorkflow(startWorkflowRequest);
        } catch (IllegalArgumentException e) {
            assertEquals("Workflow name cannot be null or empty", e.getMessage());
        }
    }
    @Test
    public void testUpdateTask() {
        TaskResult taskResult = new TaskResult();
        try{
            taskClient.updateTask(taskResult, "taskTest");
        } catch (ConductorClientException e){
            int statuCode = e.getStatus();
            assertEquals(400, statuCode);
            assertEquals("Workflow Id cannot be null or empty", e.getMessage());
            assertFalse(e.isRetryable());
        }
    }
    @Test
    public void testGetWorfklowNotFound() {
        try{
            workflowClient.getWorkflow("w123", true);
        } catch (ConductorClientException e) {
            assertEquals(404, e.getStatus());
            assertEquals("No such workflow found by id: w123", e.getMessage());
            assertFalse(e.isRetryable());
        }
    }
    @Test
    public void testEmptyCreateWorkflowDef() {
        try{
            WorkflowDef workflowDef = new WorkflowDef();
            metadataClient.registerWorkflowDef(workflowDef);
        } catch (ConductorClientException e){
            assertEquals(400, e.getStatus());
            assertEquals("Workflow name cannot be null or empty", e.getMessage());
            assertFalse(e.isRetryable());
        }
    }
    @Test
    public void testUpdateWorkflowDef() {
        try{
            WorkflowDef workflowDef = new WorkflowDef();
            List<WorkflowDef> workflowDefList = new ArrayList<>();
            workflowDefList.add(workflowDef);
            metadataClient.updateWorkflowDefs(workflowDefList);
        } catch (ConductorClientException e){
            assertEquals(400, e.getStatus());
            assertEquals("WorkflowDef name cannot be null", e.getMessage());
            assertFalse(e.isRetryable());
        }
    }
    @Test
    public void testGetTaskInProgress() {
        taskClient.getPendingTaskForWorkflow("test", "t1");
    }

    @Test
    public void testRemoveTaskFromTaskQueue() {
        try {
            taskClient.removeTaskFromQueue("test", "fakeQueue");
        } catch (ConductorClientException e) {
            assertEquals(404, e.getStatus());
        }
    }

    @Test
    public void testTaskByTaskId() {
        try {
            taskClient.getTaskDetails("test123");
        } catch (ConductorClientException e) {
            assertEquals(404, e.getStatus());
            assertEquals("No such task found by taskId: test123", e.getMessage());
        }
    }

    @Test
    public void testListworkflowsByCorrelationId() {
        workflowClient.getWorkflows("test", "test12", false, false);
    }
}<|MERGE_RESOLUTION|>--- conflicted
+++ resolved
@@ -15,26 +15,10 @@
  */
 package com.netflix.conductor.tests.integration;
 
-<<<<<<< HEAD
-import static org.junit.Assert.assertEquals;
-import static org.junit.Assert.assertFalse;
-import static org.junit.Assert.assertNotNull;
-import static org.junit.Assert.assertTrue;
-
-import java.util.ArrayList;
-import java.util.HashMap;
-import java.util.LinkedList;
-import java.util.List;
-
-import org.junit.BeforeClass;
-import org.junit.Test;
-
-=======
 import com.google.inject.Guice;
 import com.google.inject.Injector;
 import com.netflix.conductor.bootstrap.BootstrapModule;
 import com.netflix.conductor.bootstrap.ModulesProvider;
->>>>>>> 04e5c475
 import com.netflix.conductor.client.exceptions.ConductorClientException;
 import com.netflix.conductor.client.http.MetadataClient;
 import com.netflix.conductor.client.http.TaskClient;
@@ -51,10 +35,6 @@
 import com.netflix.conductor.common.run.Workflow;
 import com.netflix.conductor.common.run.Workflow.WorkflowStatus;
 import com.netflix.conductor.common.run.WorkflowSummary;
-<<<<<<< HEAD
-import com.netflix.conductor.server.ConductorConfig;
-import com.netflix.conductor.server.ConductorServer;
-=======
 import com.netflix.conductor.elasticsearch.ElasticSearchConfiguration;
 import com.netflix.conductor.elasticsearch.EmbeddedElasticSearch;
 import com.netflix.conductor.elasticsearch.EmbeddedElasticSearchProvider;
@@ -73,84 +53,11 @@
 import static org.junit.Assert.assertFalse;
 import static org.junit.Assert.assertNotNull;
 import static org.junit.Assert.assertTrue;
->>>>>>> 04e5c475
 
 /**
  * @author Viren
  */
-<<<<<<< HEAD
-public class End2EndTests {
-
-   static {
-		System.setProperty("EC2_REGION", "us-east-1");
-		System.setProperty("EC2_AVAILABILITY_ZONE", "us-east-1c");
-		System.setProperty("workflow.elasticsearch.url", "localhost:9300");
-		System.setProperty("workflow.elasticsearch.index.name", "conductor");
-		System.setProperty("workflow.namespace.prefix", "integration-test");
-		System.setProperty("db", "memory");
-		System.setProperty("workflow.elasticsearch.version", "5");
-	}
-
-	private static TaskClient taskClient;
-
-	private static WorkflowClient workflowClient;
-
-	private static MetadataClient metadataClient;
-
-	@BeforeClass
-	public static void setup() throws Exception {
-
-		ConductorServer server = new ConductorServer(new ConductorConfig());
-		server.start(8080, false);
-
-		taskClient = new TaskClient();
-		taskClient.setRootURI("http://localhost:8080/api/");
-
-		workflowClient = new WorkflowClient();
-		workflowClient.setRootURI("http://localhost:8080/api/");
-
-		metadataClient = new MetadataClient();
-		metadataClient.setRootURI("http://localhost:8080/api/");
-	}
-
-	@Test
-	public void testAll() throws Exception {
-		assertNotNull(taskClient);
-		List<TaskDef> defs = new LinkedList<>();
-		for(int i = 0; i < 5; i++) {
-			TaskDef def = new TaskDef("t" + i, "task " + i);
-			def.setTimeoutPolicy(TimeoutPolicy.RETRY);
-			defs.add(def);
-		}
-		metadataClient.registerTaskDefs(defs);
-		TaskDef found = metadataClient.getTaskDef(defs.get(0).getName());
-		assertNotNull(found);
-		assertEquals(defs.get(0), found);
-
-		WorkflowDef def = new WorkflowDef();
-		def.setName("test");
-		WorkflowTask t0 = new WorkflowTask();
-		t0.setName("t0");
-		t0.setWorkflowTaskType(Type.SIMPLE);
-		t0.setTaskReferenceName("t0");
-
-		WorkflowTask t1 = new WorkflowTask();
-		t1.setName("t1");
-		t1.setWorkflowTaskType(Type.SIMPLE);
-		t1.setTaskReferenceName("t1");
-
-		def.getTasks().add(t0);
-		def.getTasks().add(t1);
-
-		metadataClient.registerWorkflowDef(def);
-		WorkflowDef foundd = metadataClient.getWorkflowDef(def.getName(), null);
-		assertNotNull(foundd);
-		assertEquals(def.getName(), foundd.getName());
-		assertEquals(def.getVersion(), foundd.getVersion());
-
-		String correlationId = "test_corr_id";
-		StartWorkflowRequest startWorkflowRequest = new StartWorkflowRequest()
-=======
+
 public class End2EndTests extends AbstractEndToEndTest {
 
     private static TaskClient taskClient;
@@ -248,7 +155,6 @@
 
         String correlationId = "test_corr_id";
         StartWorkflowRequest startWorkflowRequest = new StartWorkflowRequest()
->>>>>>> 04e5c475
                 .withName(def.getName())
                 .withCorrelationId(correlationId)
                 .withInput(new HashMap<>());
