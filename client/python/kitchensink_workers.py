--- conflicted
+++ resolved
@@ -10,11 +10,7 @@
     return {'status': 'COMPLETED', 'output': {'mod': 5, 'taskToExecute': 'task_1', 'oddEven': 0, 'dynamicTasks': forkTasks, 'inputs': input}, 'logs': ['one','two']}
 
 def main():
-<<<<<<< HEAD
-    print('Hello World')
-=======
-    print 'Starting Kitchensink workflows'
->>>>>>> a492fed4
+    print('Starting Kitchensink workflows')
     cc = ConductorWorker('http://localhost:8080/api', 1, 0.1)
     for x in range(1, 30):
         if(x == 4):
