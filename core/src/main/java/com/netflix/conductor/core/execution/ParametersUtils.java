/*
 * Copyright 2016 Netflix, Inc.
 * <p>
 * Licensed under the Apache License, Version 2.0 (the "License");
 * you may not use this file except in compliance with the License.
 * You may obtain a copy of the License at
 * <p>
 * http://www.apache.org/licenses/LICENSE-2.0
 * <p>
 * Unless required by applicable law or agreed to in writing, software
 * distributed under the License is distributed on an "AS IS" BASIS,
 * WITHOUT WARRANTIES OR CONDITIONS OF ANY KIND, either express or implied.
 * See the License for the specific language governing permissions and
 * limitations under the License.
 */
package com.netflix.conductor.core.execution;

import com.google.common.base.Preconditions;

import com.fasterxml.jackson.core.type.TypeReference;
import com.fasterxml.jackson.databind.ObjectMapper;
import com.jayway.jsonpath.Configuration;
import com.jayway.jsonpath.DocumentContext;
import com.jayway.jsonpath.JsonPath;
import com.jayway.jsonpath.Option;
import com.netflix.conductor.common.metadata.tasks.Task;
import com.netflix.conductor.common.metadata.tasks.TaskDef;
import com.netflix.conductor.common.run.Workflow;

import java.io.IOException;
import java.util.Collections;
import java.util.HashMap;
import java.util.LinkedList;
import java.util.List;
import java.util.Map;
import java.util.Map.Entry;
import java.util.Optional;

/**
 * Used to parse and resolve the JSONPath bindings in the workflow and task definitions.
 */
public class ParametersUtils {

    private ObjectMapper objectMapper = new ObjectMapper();

    private TypeReference<Map<String, Object>> map = new TypeReference<Map<String, Object>>() {
    };

    public enum SystemParameters {
        CPEWF_TASK_ID,
        NETFLIX_ENV,
        NETFLIX_STACK
    }

    public ParametersUtils() {
    }

    public Map<String, Object> getTaskInput(Map<String, Object> inputParams, Workflow workflow,
                                            TaskDef taskDefinition, String taskId) {
        if (workflow.getSchemaVersion() > 1) {
            return getTaskInputV2(inputParams, workflow, taskId, taskDefinition);
        }
        return getTaskInputV1(workflow, inputParams);
    }

    public Map<String, Object> getTaskInputV2(Map<String, Object> input, Workflow workflow,
                                              String taskId, TaskDef taskDefinition) {
        Map<String, Object> inputParams;

        if (input != null) {
            inputParams = clone(input);
        } else {
            inputParams = new HashMap<>();
        }
        if (taskDefinition != null && taskDefinition.getInputTemplate() != null) {
            inputParams.putAll(clone(taskDefinition.getInputTemplate()));
        }

        Map<String, Map<String, Object>> inputMap = new HashMap<>();

<<<<<<< HEAD
        Map<String, Object> wf = new HashMap<>();
        wf.put("input", workflow.getInput());
        wf.put("output", workflow.getOutput());
        wf.put("status", workflow.getStatus());
        wf.put("workflowId", workflow.getWorkflowId());
        wf.put("parentWorkflowId", workflow.getParentWorkflowId());
        wf.put("parentWorkflowTaskId", workflow.getParentWorkflowTaskId());
        wf.put("workflowType", workflow.getWorkflowName());
        wf.put("version", workflow.getWorkflowVersion());
        wf.put("correlationId", workflow.getCorrelationId());
        wf.put("reasonForIncompletion", workflow.getReasonForIncompletion());
        wf.put("schemaVersion", workflow.getSchemaVersion());

        inputMap.put("workflow", wf);
        //For new work flow being started the list of tasks will be empty
=======
        Map<String, Object> workflowParams = new HashMap<>();
        workflowParams.put("input", workflow.getInput());
        workflowParams.put("output", workflow.getOutput());
        workflowParams.put("status", workflow.getStatus());
        workflowParams.put("workflowId", workflow.getWorkflowId());
        workflowParams.put("parentWorkflowId", workflow.getParentWorkflowId());
        workflowParams.put("parentWorkflowTaskId", workflow.getParentWorkflowTaskId());
        workflowParams.put("workflowType", workflow.getWorkflowType());
        workflowParams.put("version", workflow.getVersion());
        workflowParams.put("correlationId", workflow.getCorrelationId());
        workflowParams.put("reasonForIncompletion", workflow.getReasonForIncompletion());
        workflowParams.put("schemaVersion", workflow.getSchemaVersion());

        inputMap.put("workflow", workflowParams);

        //For new workflow being started the list of tasks will be empty
>>>>>>> 8281b452
        workflow.getTasks().stream()
                .map(Task::getReferenceTaskName)
                .map(workflow::getTaskByRefName)
                .forEach(task -> {
                    Map<String, Object> taskParams = new HashMap<>();
                    taskParams.put("input", task.getInputData());
                    taskParams.put("output", task.getOutputData());
                    taskParams.put("taskType", task.getTaskType());
                    if (task.getStatus() != null) {
                        taskParams.put("status", task.getStatus().toString());
                    }
                    taskParams.put("referenceTaskName", task.getReferenceTaskName());
                    taskParams.put("retryCount", task.getRetryCount());
                    taskParams.put("correlationId", task.getCorrelationId());
                    taskParams.put("pollCount", task.getPollCount());
                    taskParams.put("taskDefName", task.getTaskDefName());
                    taskParams.put("scheduledTime", task.getScheduledTime());
                    taskParams.put("startTime", task.getStartTime());
                    taskParams.put("endTime", task.getEndTime());
                    taskParams.put("workflowInstanceId", task.getWorkflowInstanceId());
                    taskParams.put("taskId", task.getTaskId());
                    taskParams.put("reasonForIncompletion", task.getReasonForIncompletion());
                    taskParams.put("callbackAfterSeconds", task.getCallbackAfterSeconds());
                    taskParams.put("workerId", task.getWorkerId());
                    inputMap.put(task.getReferenceTaskName(), taskParams);
                });

        Configuration option = Configuration.defaultConfiguration()
                .addOptions(Option.SUPPRESS_EXCEPTIONS);
        DocumentContext documentContext = JsonPath.parse(inputMap, option);
        return replace(inputParams, documentContext, taskId);
    }

    //deep clone using json - POJO
    private Map<String, Object> clone(Map<String, Object> inputTemplate) {
        try {

            byte[] bytes = objectMapper.writeValueAsBytes(inputTemplate);
            return objectMapper.readValue(bytes, map);
        } catch (IOException e) {
            throw new RuntimeException("Unable to clone input params", e);
        }
    }

    public Map<String, Object> replace(Map<String, Object> input, Object json) {
        Object doc;
        if (json instanceof String) {
            doc = JsonPath.parse(json.toString());
        } else {
            doc = json;
        }
        Configuration option = Configuration.defaultConfiguration().addOptions(Option.SUPPRESS_EXCEPTIONS);
        DocumentContext documentContext = JsonPath.parse(doc, option);
        return replace(input, documentContext, null);
    }

    public Object replace(String paramString) {
        Configuration option = Configuration.defaultConfiguration().addOptions(Option.SUPPRESS_EXCEPTIONS);
        DocumentContext documentContext = JsonPath.parse(Collections.emptyMap(), option);
        return replaceVariables(paramString, documentContext, null);
    }

    @SuppressWarnings("unchecked")
    private Map<String, Object> replace(Map<String, Object> input, DocumentContext documentContext, String taskId) {
        for (Entry<String, Object> e : input.entrySet()) {
            Object value = e.getValue();
            if (value instanceof String || value instanceof Number) {
                Object replaced = replaceVariables(value.toString(), documentContext, taskId);
                e.setValue(replaced);
            } else if (value instanceof Map) {
                //recursive call
                Object replaced = replace((Map<String, Object>) value, documentContext, taskId);
                e.setValue(replaced);
            } else if (value instanceof List) {
                Object replaced = replaceList((List<?>) value, taskId, documentContext);
                e.setValue(replaced);
            } else {
                e.setValue(value);
            }
        }
        return input;
    }

    @SuppressWarnings("unchecked")
    private Object replaceList(List<?> values, String taskId, DocumentContext io) {
        List<Object> replacedList = new LinkedList<>();
        for (Object listVal : values) {
            if (listVal instanceof String) {
                Object replaced = replaceVariables(listVal.toString(), io, taskId);
                replacedList.add(replaced);
            } else if (listVal instanceof Map) {
                Object replaced = replace((Map<String, Object>) listVal, io, taskId);
                replacedList.add(replaced);
            } else if (listVal instanceof List) {
                Object replaced = replaceList((List<?>) listVal, taskId, io);
                replacedList.add(replaced);
            } else {
                replacedList.add(listVal);
            }
        }
        return replacedList;
    }

    private Object replaceVariables(String paramString, DocumentContext documentContext, String taskId) {
        String[] values = paramString.split("(?=\\$\\{)|(?<=\\})");
        Object[] convertedValues = new Object[values.length];
        for (int i = 0; i < values.length; i++) {
            convertedValues[i] = values[i];
            if (values[i].startsWith("${") && values[i].endsWith("}")) {
                String paramPath = values[i].substring(2, values[i].length() - 1);
                if (contains(paramPath)) {
                    String sysValue = getSystemParametersValue(paramPath, taskId);
                    if (sysValue != null) {
                        convertedValues[i] = sysValue;
                    }

                } else {
                    convertedValues[i] = documentContext.read(paramPath);
                }

            }
        }

        Object retObj = convertedValues[0];
        // If the parameter String was "v1 v2 v3" then make sure to stitch it back
        if (convertedValues.length > 1) {
            for (int i = 0; i < convertedValues.length; i++) {
                Object val = convertedValues[i];
                if (val == null) {
                    val = "";
                }
                if (i == 0) {
                    retObj = val;
                } else {
                    retObj = retObj + "" + val.toString();
                }
            }

        }
        return retObj;
    }

    private String getSystemParametersValue(String sysParam, String taskId) {
        if ("CPEWF_TASK_ID".equals(sysParam)) {
            return taskId;
        }
        String value = System.getenv(sysParam);
        if (value == null) {
            value = System.getProperty(sysParam);
        }
        return value;
    }

    private boolean contains(String test) {
        for (SystemParameters c : SystemParameters.values()) {
            if (c.name().equals(test)) {
                return true;
            }
        }
        String value = Optional.ofNullable(System.getProperty(test)).orElse(Optional.ofNullable(System.getenv(test)).orElse(null));
        return value != null;
    }

    @Deprecated
    //Workflow schema version 1 is deprecated and new workflows should be using version 2
    private Map<String, Object> getTaskInputV1(Workflow workflow, Map<String, Object> inputParams) {
        Map<String, Object> input = new HashMap<>();
        if (inputParams == null) {
            return input;
        }
        Map<String, Object> workflowInput = workflow.getInput();
        inputParams.entrySet().forEach(e -> {

            String paramName = e.getKey();
            String paramPath = "" + e.getValue();
            String[] paramPathComponents = paramPath.split("\\.");
            Preconditions.checkArgument(paramPathComponents.length == 3, "Invalid input expression for " + paramName + ", paramPathComponents.size=" + paramPathComponents.length + ", expression=" + paramPath);

            String source = paramPathComponents[0];    //workflow, or task reference name
            String type = paramPathComponents[1];    //input/output
            String name = paramPathComponents[2];    //name of the parameter
            if ("workflow".equals(source)) {
                input.put(paramName, workflowInput.get(name));
            } else {
                Task task = workflow.getTaskByRefName(source);
                if (task != null) {
                    if ("input".equals(type)) {
                        input.put(paramName, task.getInputData().get(name));
                    } else {
                        input.put(paramName, task.getOutputData().get(name));
                    }
                }
            }
        });
        return input;
    }
}<|MERGE_RESOLUTION|>--- conflicted
+++ resolved
@@ -15,10 +15,9 @@
  */
 package com.netflix.conductor.core.execution;
 
-import com.google.common.base.Preconditions;
-
 import com.fasterxml.jackson.core.type.TypeReference;
 import com.fasterxml.jackson.databind.ObjectMapper;
+import com.google.common.base.Preconditions;
 import com.jayway.jsonpath.Configuration;
 import com.jayway.jsonpath.DocumentContext;
 import com.jayway.jsonpath.JsonPath;
@@ -78,23 +77,6 @@
 
         Map<String, Map<String, Object>> inputMap = new HashMap<>();
 
-<<<<<<< HEAD
-        Map<String, Object> wf = new HashMap<>();
-        wf.put("input", workflow.getInput());
-        wf.put("output", workflow.getOutput());
-        wf.put("status", workflow.getStatus());
-        wf.put("workflowId", workflow.getWorkflowId());
-        wf.put("parentWorkflowId", workflow.getParentWorkflowId());
-        wf.put("parentWorkflowTaskId", workflow.getParentWorkflowTaskId());
-        wf.put("workflowType", workflow.getWorkflowName());
-        wf.put("version", workflow.getWorkflowVersion());
-        wf.put("correlationId", workflow.getCorrelationId());
-        wf.put("reasonForIncompletion", workflow.getReasonForIncompletion());
-        wf.put("schemaVersion", workflow.getSchemaVersion());
-
-        inputMap.put("workflow", wf);
-        //For new work flow being started the list of tasks will be empty
-=======
         Map<String, Object> workflowParams = new HashMap<>();
         workflowParams.put("input", workflow.getInput());
         workflowParams.put("output", workflow.getOutput());
@@ -111,7 +93,6 @@
         inputMap.put("workflow", workflowParams);
 
         //For new workflow being started the list of tasks will be empty
->>>>>>> 8281b452
         workflow.getTasks().stream()
                 .map(Task::getReferenceTaskName)
                 .map(workflow::getTaskByRefName)
