/*
 * Copyright 2018 Netflix, Inc.
 * <p>
 * Licensed under the Apache License, Version 2.0 (the "License");
 * you may not use this file except in compliance with the License.
 * You may obtain a copy of the License at
 * <p>
 * http://www.apache.org/licenses/LICENSE-2.0
 * <p>
 * Unless required by applicable law or agreed to in writing, software
 * distributed under the License is distributed on an "AS IS" BASIS,
 * WITHOUT WARRANTIES OR CONDITIONS OF ANY KIND, either express or implied.
 * See the License for the specific language governing permissions and
 * limitations under the License.
 */
package com.netflix.conductor.service;


import com.netflix.conductor.common.metadata.tasks.PollData;
import com.netflix.conductor.common.metadata.tasks.Task;
import com.netflix.conductor.common.metadata.tasks.TaskExecLog;
import com.netflix.conductor.common.metadata.tasks.TaskResult;
import com.netflix.conductor.common.run.ExternalStorageLocation;
import com.netflix.conductor.common.run.SearchResult;
import com.netflix.conductor.common.run.TaskSummary;

import java.util.List;
import java.util.Map;

public interface TaskService {


    /**
     * Poll for a task of a certain type.
     *
     * @param taskType Task name
     * @param workerId Id of the workflow
     * @param domain   Domain of the workflow
     * @return polled {@link Task}
     */
    Task poll(String taskType, String workerId, String domain);

    /**
     * Batch Poll for a task of a certain type.
     *
     * @param taskType Task Name
     * @param workerId Id of the workflow
     * @param domain   Domain of the workflow
     * @param count    Number of tasks
     * @param timeout  Timeout for polling in milliseconds
     * @return list of {@link Task}
     */
    List<Task> batchPoll(String taskType, String workerId, String domain, Integer count, Integer timeout);

    /**
     * Get in progress tasks. The results are paginated.
     *
     * @param taskType Task Name
     * @param startKey Start index of pagination
     * @param count    Number of entries
     * @return list of {@link Task}
     */
    List<Task> getTasks(String taskType, String startKey, Integer count);

    /**
     * Get in progress task for a given workflow id.
     *
     * @param workflowId        Id of the workflow
     * @param taskReferenceName Task reference name.
     * @return instance of {@link Task}
     */
    Task getPendingTaskForWorkflow(String workflowId, String taskReferenceName);

    /**
     * Updates a task.
     *
     * @param taskResult Instance of {@link TaskResult}
     * @return task Id of the updated task.
     */
    String updateTask(TaskResult taskResult);

    /**
     * Ack Task is received.
     *
     * @param taskId   Id of the task
     * @param workerId Id of the worker
     * @return `true|false` if task if received or not
     */
<<<<<<< HEAD
    String ackTaskReceived(String taskId, String workerId);
=======
    public String ackTaskReceived(String taskId, String workerId) {
        LOGGER.debug("Ack received for task: {} from worker: {}", taskId, workerId);
        return String.valueOf(ackTaskReceived(taskId));
    }

    /**
     * Ack Task is received.
     *
     * @param taskId   Id of the task
     * @return `true|false` if task if received or not
     */
    public boolean ackTaskReceived(String taskId) {
        ServiceUtils.checkNotNullOrEmpty(taskId, "TaskId cannot be null or empty.");
        LOGGER.debug("Ack received for task: {}", taskId);
        boolean ackResult;
        try {
            ackResult = executionService.ackTaskReceived(taskId);
        } catch (Exception e) {
            // safe to ignore exception here, since the task will not be processed by the worker due to ack failure
            // The task will eventually be available to be polled again after the unack timeout
            LOGGER.error("Exception when trying to ack task {}", taskId, e);
            ackResult = false;
        }
        return ackResult;
    }
>>>>>>> e99fdc08

    /**
     * Log Task Execution Details.
     *
     * @param taskId Id of the task
     * @param log    Details you want to log
     */
    void log(String taskId, String log);

    /**
     * Get Task Execution Logs.
     *
     * @param taskId Id of the task.
     * @return list of {@link TaskExecLog}
     */
    List<TaskExecLog> getTaskLogs(String taskId);

    /**
     * Get task by Id.
     *
     * @param taskId Id of the task.
     * @return instance of {@link Task}
     */
    Task getTask(String taskId);

    /**
     * Remove Task from a Task type queue.
     *
     * @param taskType Task Name
     * @param taskId   ID of the task
     */
<<<<<<< HEAD
    void removeTaskFromQueue(String taskType, String taskId);
=======
    public void removeTaskFromQueue(String taskType, String taskId) {
        ServiceUtils.checkNotNullOrEmpty(taskType, "TaskType cannot be null or empty.");
        removeTaskFromQueue(taskId);
    }

    /**
     * Remove Task from a Task type queue.
     *
     * @param taskId   ID of the task
     */
    public void removeTaskFromQueue(String taskId) {
        ServiceUtils.checkNotNullOrEmpty(taskId, "TaskId cannot be null or empty.");
        executionService.removeTaskfromQueue(taskId);
    }
>>>>>>> e99fdc08

    /**
     * Get Task type queue sizes.
     *
     * @param taskTypes List of task types.
     * @return map of task type as Key and queue size as value.
     */
    Map<String, Integer> getTaskQueueSizes(List<String> taskTypes);

    /**
     * Get the details about each queue.
     *
     * @return map of queue details.
     */
    Map<String, Map<String, Map<String, Long>>> allVerbose();

    /**
     * Get the details about each queue.
     *
     * @return map of details about each queue.
     */
    Map<String, Long> getAllQueueDetails();

    /**
     * Get the last poll data for a given task type.
     *
     * @param taskType Task Name
     * @return list of {@link PollData}
     */
    List<PollData> getPollData(String taskType);

    /**
     * Get the last poll data for all task types.
     *
     * @return list of {@link PollData}
     */
    List<PollData> getAllPollData();

    /**
     * Requeue pending tasks for all the running workflows.
     *
     * @return number of tasks requeued.
     */
    String requeue();

    /**
     * Requeue pending tasks.
     *
     * @param taskType Task name.
     * @return number of tasks requeued.
     */
    String requeuePendingTask(String taskType);

    /**
     * Search for tasks based in payload and other parameters. Use sort options as ASC or DESC e.g.
     * sort=name or sort=workflowId. If order is not specified, defaults to ASC.
     *
     * @param start    Start index of pagination
     * @param size     Number of entries
     * @param sort     Sorting type ASC|DESC
     * @param freeText Text you want to search
     * @param query    Query you want to search
     * @return instance of {@link SearchResult}
     */
    SearchResult<TaskSummary> search(int start, int size, String sort, String freeText, String query);

    /**
     * Get the external storage location where the task output payload is stored/to be stored
     *
     * @param path the path for which the external storage location is to be populated
     * @return {@link ExternalStorageLocation} containing the uri and the path to the payload is stored in external storage
     */
    ExternalStorageLocation getExternalStorageLocation(String path);
}<|MERGE_RESOLUTION|>--- conflicted
+++ resolved
@@ -86,13 +86,7 @@
      * @param workerId Id of the worker
      * @return `true|false` if task if received or not
      */
-<<<<<<< HEAD
     String ackTaskReceived(String taskId, String workerId);
-=======
-    public String ackTaskReceived(String taskId, String workerId) {
-        LOGGER.debug("Ack received for task: {} from worker: {}", taskId, workerId);
-        return String.valueOf(ackTaskReceived(taskId));
-    }
 
     /**
      * Ack Task is received.
@@ -100,21 +94,7 @@
      * @param taskId   Id of the task
      * @return `true|false` if task if received or not
      */
-    public boolean ackTaskReceived(String taskId) {
-        ServiceUtils.checkNotNullOrEmpty(taskId, "TaskId cannot be null or empty.");
-        LOGGER.debug("Ack received for task: {}", taskId);
-        boolean ackResult;
-        try {
-            ackResult = executionService.ackTaskReceived(taskId);
-        } catch (Exception e) {
-            // safe to ignore exception here, since the task will not be processed by the worker due to ack failure
-            // The task will eventually be available to be polled again after the unack timeout
-            LOGGER.error("Exception when trying to ack task {}", taskId, e);
-            ackResult = false;
-        }
-        return ackResult;
-    }
->>>>>>> e99fdc08
+    String ackTaskReceived(String taskId);
 
     /**
      * Log Task Execution Details.
@@ -146,24 +126,14 @@
      * @param taskType Task Name
      * @param taskId   ID of the task
      */
-<<<<<<< HEAD
     void removeTaskFromQueue(String taskType, String taskId);
-=======
-    public void removeTaskFromQueue(String taskType, String taskId) {
-        ServiceUtils.checkNotNullOrEmpty(taskType, "TaskType cannot be null or empty.");
-        removeTaskFromQueue(taskId);
-    }
 
     /**
      * Remove Task from a Task type queue.
      *
      * @param taskId   ID of the task
      */
-    public void removeTaskFromQueue(String taskId) {
-        ServiceUtils.checkNotNullOrEmpty(taskId, "TaskId cannot be null or empty.");
-        executionService.removeTaskfromQueue(taskId);
-    }
->>>>>>> e99fdc08
+    void removeTaskFromQueue(String taskId);
 
     /**
      * Get Task type queue sizes.
