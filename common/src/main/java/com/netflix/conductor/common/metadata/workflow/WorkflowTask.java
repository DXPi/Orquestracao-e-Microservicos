--- conflicted
+++ resolved
@@ -18,7 +18,9 @@
  */
 package com.netflix.conductor.common.metadata.workflow;
 
-import com.github.vmg.protogen.annotations.*;
+import com.github.vmg.protogen.annotations.ProtoEnum;
+import com.github.vmg.protogen.annotations.ProtoField;
+import com.github.vmg.protogen.annotations.ProtoMessage;
 
 import java.util.Collection;
 import java.util.HashMap;
@@ -132,17 +134,13 @@
 
 	@ProtoField(id = 17)
 	private String sink;
-<<<<<<< HEAD
 
 	@ProtoField(id = 18)
 	private boolean optional = false;
-=======
-	
-	private Boolean optional;
-
+
+	@ProtoField(id = 19)
 	private Boolean rateLimited;
->>>>>>> 8ec2d22a
-	
+
 	/**
 	 * @return the name
 	 */
@@ -418,8 +416,8 @@
 		this.rateLimited = rateLimited;
 	}
 
-	public boolean isRateLimited() {
-		return (rateLimited !=null && rateLimited.booleanValue());
+	public Boolean isRateLimited() {
+		return rateLimited != null && rateLimited;
 	}
 
 	private Collection<List<WorkflowTask>> children(){
